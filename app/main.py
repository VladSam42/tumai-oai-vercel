--- conflicted
+++ resolved
@@ -1,15 +1,7 @@
 from fastapi import FastAPI, HTTPException, Depends
 from app.models import Task, ChatMessage, ScoreFeedback, Scenario, ReplyRequest
-<<<<<<< HEAD
-
-# from app.security import SecurityLayer
-from app.storage import init_session, TASKS, load_session, dump_session
-from app.security import validate_teacher_reply
-
-=======
 from app.services.session_manager import SessionManager, TASKS
 from app.services.log_vis import LogVisService
->>>>>>> 97507540
 
 app = FastAPI()
 session_manager = SessionManager()
