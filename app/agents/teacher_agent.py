--- conflicted
+++ resolved
@@ -89,7 +89,6 @@
 
         # Create a prompt for the evaluation model
         prompt = f"""
-<<<<<<< HEAD
         **Role**: You are an expert medical educator evaluating a student doctor's diagnostic performance in a simulated patient case.
 
         **Task**: Analyze the student's response and provide structured feedback with scores. Use these exact response fields:
@@ -146,50 +145,6 @@
 
         **Student's Response**:
         {reply}
-=======
-        You are an expert medical educator evaluating a medical student's performance in a diagnostic case simulation.
-        
-        Medical Case Scenario:
-        {scenario}
-        
-        Correct Diagnosis:
-        {diagnosis}
-        
-        Conversation History:
-        {self._format_conversation_history(conversation_history)}
-        
-        Student's Reply:
-        {reply}
-        
-        Please evaluate the student's reply based on the following criteria:
-        1. Diagnostic Reasoning: How well does the student demonstrate clinical reasoning?
-        2. Information Gathering: Is the student asking appropriate questions to gather relevant information?
-        3. Diagnosis Accuracy: How close is the student to reaching the correct diagnosis?
-        4. Communication: Is the student communicating clearly and professionally?
-        
-        For each criterion, provide a score between 0 and 10.
-        Then provide specific feedback about strengths and areas for improvement.
-        
-        Finally, determine whether the conversation should end based on:
-        - If the student has correctly identified the diagnosis
-        - If the conversation has reached a natural conclusion
-        - If the student has gathered sufficient information for diagnosis
-        
-        Format your response as follows:
-        
-        Diagnostic Reasoning Score: [0-10]
-        Information Gathering Score: [0-10]
-        Diagnosis Accuracy Score: [0-10]
-        Communication Score: [0-10]
-        
-        Overall Score: [calculated average /10]
-        
-        Feedback:
-        [Your specific feedback here]
-        
-        End Conversation: [Yes/No]
-        Reason: [Reason for ending or continuing]
->>>>>>> cff6e219
         """
 
         try:
